use std::{any::Any, cell::Cell, f32::INFINITY, ops::Range, rc::Rc};

use crate::{
    json::{self, ToJson, Value},
<<<<<<< HEAD
    AnyElement, Axis, Element, ElementStateHandle, LayoutContext, PaintContext, SizeConstraint,
    Vector2FExt, ViewContext,
=======
    AnyElement, Axis, Element, ElementStateHandle, SizeConstraint, Vector2FExt, ViewContext,
>>>>>>> c3a3543e
};
use pathfinder_geometry::{
    rect::RectF,
    vector::{vec2f, Vector2F},
};
use serde_json::json;

#[derive(Default)]
struct ScrollState {
    scroll_to: Cell<Option<usize>>,
    scroll_position: Cell<f32>,
}

pub struct Flex<V> {
    axis: Axis,
    children: Vec<AnyElement<V>>,
    scroll_state: Option<(ElementStateHandle<Rc<ScrollState>>, usize)>,
    child_alignment: f32,
    spacing: f32,
}

impl<V: 'static> Flex<V> {
    pub fn new(axis: Axis) -> Self {
        Self {
            axis,
            children: Default::default(),
            scroll_state: None,
            child_alignment: -1.,
            spacing: 0.,
        }
    }

    pub fn row() -> Self {
        Self::new(Axis::Horizontal)
    }

    pub fn column() -> Self {
        Self::new(Axis::Vertical)
    }

    /// Render children centered relative to the cross-axis of the parent flex.
    ///
    /// If this is a flex row, children will be centered vertically. If this is a
    /// flex column, children will be centered horizontally.
    pub fn align_children_center(mut self) -> Self {
        self.child_alignment = 0.;
        self
    }

    pub fn with_spacing(mut self, spacing: f32) -> Self {
        self.spacing = spacing;
        self
    }

    pub fn scrollable<Tag>(
        mut self,
        element_id: usize,
        scroll_to: Option<usize>,
        cx: &mut ViewContext<V>,
    ) -> Self
    where
        Tag: 'static,
    {
        let scroll_state = cx.default_element_state::<Tag, Rc<ScrollState>>(element_id);
        scroll_state.read(cx).scroll_to.set(scroll_to);
        self.scroll_state = Some((scroll_state, cx.handle().id()));
        self
    }

    pub fn is_empty(&self) -> bool {
        self.children.is_empty()
    }

    fn layout_flex_children(
        &mut self,
        layout_expanded: bool,
        constraint: SizeConstraint,
        remaining_space: &mut f32,
        remaining_flex: &mut f32,
        cross_axis_max: &mut f32,
        view: &mut V,
        cx: &mut ViewContext<V>,
    ) {
        let cross_axis = self.axis.invert();
        for child in self.children.iter_mut() {
            if let Some(metadata) = child.metadata::<FlexParentData>() {
                if let Some((flex, expanded)) = metadata.flex {
                    if expanded != layout_expanded {
                        continue;
                    }

                    let child_max = if *remaining_flex == 0.0 {
                        *remaining_space
                    } else {
                        let space_per_flex = *remaining_space / *remaining_flex;
                        space_per_flex * flex
                    };
                    let child_min = if expanded { child_max } else { 0. };
                    let child_constraint = match self.axis {
                        Axis::Horizontal => SizeConstraint::new(
                            vec2f(child_min, constraint.min.y()),
                            vec2f(child_max, constraint.max.y()),
                        ),
                        Axis::Vertical => SizeConstraint::new(
                            vec2f(constraint.min.x(), child_min),
                            vec2f(constraint.max.x(), child_max),
                        ),
                    };
                    let child_size = child.layout(child_constraint, view, cx);
                    *remaining_space -= child_size.along(self.axis);
                    *remaining_flex -= flex;
                    *cross_axis_max = cross_axis_max.max(child_size.along(cross_axis));
                }
            }
        }
    }
}

impl<V> Extend<AnyElement<V>> for Flex<V> {
    fn extend<T: IntoIterator<Item = AnyElement<V>>>(&mut self, children: T) {
        self.children.extend(children);
    }
}

impl<V: 'static> Element<V> for Flex<V> {
    type LayoutState = f32;
    type PaintState = ();

    fn layout(
        &mut self,
        constraint: SizeConstraint,
        view: &mut V,
        cx: &mut ViewContext<V>,
    ) -> (Vector2F, Self::LayoutState) {
        let mut total_flex = None;
        let mut fixed_space = self.children.len().saturating_sub(1) as f32 * self.spacing;
        let mut contains_float = false;

        let cross_axis = self.axis.invert();
        let mut cross_axis_max: f32 = 0.0;
        for child in self.children.iter_mut() {
            let metadata = child.metadata::<FlexParentData>();
            contains_float |= metadata.map_or(false, |metadata| metadata.float);

            if let Some(flex) = metadata.and_then(|metadata| metadata.flex.map(|(flex, _)| flex)) {
                *total_flex.get_or_insert(0.) += flex;
            } else {
                let child_constraint = match self.axis {
                    Axis::Horizontal => SizeConstraint::new(
                        vec2f(0.0, constraint.min.y()),
                        vec2f(INFINITY, constraint.max.y()),
                    ),
                    Axis::Vertical => SizeConstraint::new(
                        vec2f(constraint.min.x(), 0.0),
                        vec2f(constraint.max.x(), INFINITY),
                    ),
                };
                let size = child.layout(child_constraint, view, cx);
                fixed_space += size.along(self.axis);
                cross_axis_max = cross_axis_max.max(size.along(cross_axis));
            }
        }

        let mut remaining_space = constraint.max_along(self.axis) - fixed_space;
        let mut size = if let Some(mut remaining_flex) = total_flex {
            if remaining_space.is_infinite() {
                panic!("flex contains flexible children but has an infinite constraint along the flex axis");
            }

            self.layout_flex_children(
                false,
                constraint,
                &mut remaining_space,
                &mut remaining_flex,
                &mut cross_axis_max,
                view,
                cx,
            );
            self.layout_flex_children(
                true,
                constraint,
                &mut remaining_space,
                &mut remaining_flex,
                &mut cross_axis_max,
                view,
                cx,
            );

            match self.axis {
                Axis::Horizontal => vec2f(constraint.max.x() - remaining_space, cross_axis_max),
                Axis::Vertical => vec2f(cross_axis_max, constraint.max.y() - remaining_space),
            }
        } else {
            match self.axis {
                Axis::Horizontal => vec2f(fixed_space, cross_axis_max),
                Axis::Vertical => vec2f(cross_axis_max, fixed_space),
            }
        };

        if contains_float {
            match self.axis {
                Axis::Horizontal => size.set_x(size.x().max(constraint.max.x())),
                Axis::Vertical => size.set_y(size.y().max(constraint.max.y())),
            }
        }

        if constraint.min.x().is_finite() {
            size.set_x(size.x().max(constraint.min.x()));
        }
        if constraint.min.y().is_finite() {
            size.set_y(size.y().max(constraint.min.y()));
        }

        if size.x() > constraint.max.x() {
            size.set_x(constraint.max.x());
        }
        if size.y() > constraint.max.y() {
            size.set_y(constraint.max.y());
        }

        if let Some(scroll_state) = self.scroll_state.as_ref() {
            scroll_state.0.update(cx, |scroll_state, _| {
                if let Some(scroll_to) = scroll_state.scroll_to.take() {
                    let visible_start = scroll_state.scroll_position.get();
                    let visible_end = visible_start + size.along(self.axis);
                    if let Some(child) = self.children.get(scroll_to) {
                        let child_start: f32 = self.children[..scroll_to]
                            .iter()
                            .map(|c| c.size().along(self.axis))
                            .sum();
                        let child_end = child_start + child.size().along(self.axis);
                        if child_start < visible_start {
                            scroll_state.scroll_position.set(child_start);
                        } else if child_end > visible_end {
                            scroll_state
                                .scroll_position
                                .set(child_end - size.along(self.axis));
                        }
                    }
                }

                scroll_state.scroll_position.set(
                    scroll_state
                        .scroll_position
                        .get()
                        .min(-remaining_space)
                        .max(0.),
                );
            });
        }

        (size, remaining_space)
    }

    fn paint(
        &mut self,
        bounds: RectF,
        visible_bounds: RectF,
        remaining_space: &mut Self::LayoutState,
        view: &mut V,
        cx: &mut ViewContext<V>,
    ) -> Self::PaintState {
        let visible_bounds = bounds.intersection(visible_bounds).unwrap_or_default();

        let mut remaining_space = *remaining_space;
        let overflowing = remaining_space < 0.;
        if overflowing {
            cx.scene().push_layer(Some(visible_bounds));
        }

        if let Some((scroll_state, id)) = &self.scroll_state {
            let scroll_state = scroll_state.read(cx).clone();
            cx.scene().push_mouse_region(
                crate::MouseRegion::new::<Self>(*id, 0, bounds)
                    .on_scroll({
                        let axis = self.axis;
                        move |e, _: &mut V, cx| {
                            if remaining_space < 0. {
                                let scroll_delta = e.delta.raw();

                                let mut delta = match axis {
                                    Axis::Horizontal => {
                                        if scroll_delta.x().abs() >= scroll_delta.y().abs() {
                                            scroll_delta.x()
                                        } else {
                                            scroll_delta.y()
                                        }
                                    }
                                    Axis::Vertical => scroll_delta.y(),
                                };
                                if !e.delta.precise() {
                                    delta *= 20.;
                                }

                                scroll_state
                                    .scroll_position
                                    .set(scroll_state.scroll_position.get() - delta);

                                cx.notify();
                            } else {
                                cx.propagate_event();
                            }
                        }
                    })
                    .on_move(|_, _: &mut V, _| { /* Capture move events */ }),
            )
        }

        let mut child_origin = bounds.origin();
        if let Some(scroll_state) = self.scroll_state.as_ref() {
            let scroll_position = scroll_state.0.read(cx).scroll_position.get();
            match self.axis {
                Axis::Horizontal => child_origin.set_x(child_origin.x() - scroll_position),
                Axis::Vertical => child_origin.set_y(child_origin.y() - scroll_position),
            }
        }

        for child in self.children.iter_mut() {
            if remaining_space > 0. {
                if let Some(metadata) = child.metadata::<FlexParentData>() {
                    if metadata.float {
                        match self.axis {
                            Axis::Horizontal => child_origin += vec2f(remaining_space, 0.0),
                            Axis::Vertical => child_origin += vec2f(0.0, remaining_space),
                        }
                        remaining_space = 0.;
                    }
                }
            }

            // We use the child_alignment f32 to determine a point along the cross axis of the
            // overall flex element and each child. We then align these points. So 0 would center
            // each child relative to the overall height/width of the flex. -1 puts children at
            // the start. 1 puts children at the end.
            let aligned_child_origin = {
                let cross_axis = self.axis.invert();
                let my_center = bounds.size().along(cross_axis) / 2.;
                let my_target = my_center + my_center * self.child_alignment;

                let child_center = child.size().along(cross_axis) / 2.;
                let child_target = child_center + child_center * self.child_alignment;

                let mut aligned_child_origin = child_origin;
                match self.axis {
                    Axis::Horizontal => aligned_child_origin
                        .set_y(aligned_child_origin.y() - (child_target - my_target)),
                    Axis::Vertical => aligned_child_origin
                        .set_x(aligned_child_origin.x() - (child_target - my_target)),
                }

                aligned_child_origin
            };

            child.paint(aligned_child_origin, visible_bounds, view, cx);

            match self.axis {
                Axis::Horizontal => child_origin += vec2f(child.size().x() + self.spacing, 0.0),
                Axis::Vertical => child_origin += vec2f(0.0, child.size().y() + self.spacing),
            }
        }

        if overflowing {
            cx.scene().pop_layer();
        }
    }

    fn rect_for_text_range(
        &self,
        range_utf16: Range<usize>,
        _: RectF,
        _: RectF,
        _: &Self::LayoutState,
        _: &Self::PaintState,
        view: &V,
        cx: &ViewContext<V>,
    ) -> Option<RectF> {
        self.children
            .iter()
            .find_map(|child| child.rect_for_text_range(range_utf16.clone(), view, cx))
    }

    fn debug(
        &self,
        bounds: RectF,
        _: &Self::LayoutState,
        _: &Self::PaintState,
        view: &V,
        cx: &ViewContext<V>,
    ) -> json::Value {
        json!({
            "type": "Flex",
            "bounds": bounds.to_json(),
            "axis": self.axis.to_json(),
            "children": self.children.iter().map(|child| child.debug(view, cx)).collect::<Vec<json::Value>>()
        })
    }
}

struct FlexParentData {
    flex: Option<(f32, bool)>,
    float: bool,
}

pub struct FlexItem<V> {
    metadata: FlexParentData,
    child: AnyElement<V>,
}

impl<V: 'static> FlexItem<V> {
    pub fn new(child: impl Element<V>) -> Self {
        FlexItem {
            metadata: FlexParentData {
                flex: None,
                float: false,
            },
            child: child.into_any(),
        }
    }

    pub fn flex(mut self, flex: f32, expanded: bool) -> Self {
        self.metadata.flex = Some((flex, expanded));
        self
    }

    pub fn float(mut self) -> Self {
        self.metadata.float = true;
        self
    }
}

impl<V: 'static> Element<V> for FlexItem<V> {
    type LayoutState = ();
    type PaintState = ();

    fn layout(
        &mut self,
        constraint: SizeConstraint,
        view: &mut V,
        cx: &mut ViewContext<V>,
    ) -> (Vector2F, Self::LayoutState) {
        let size = self.child.layout(constraint, view, cx);
        (size, ())
    }

    fn paint(
        &mut self,
        bounds: RectF,
        visible_bounds: RectF,
        _: &mut Self::LayoutState,
        view: &mut V,
        cx: &mut ViewContext<V>,
    ) -> Self::PaintState {
        self.child.paint(bounds.origin(), visible_bounds, view, cx)
    }

    fn rect_for_text_range(
        &self,
        range_utf16: Range<usize>,
        _: RectF,
        _: RectF,
        _: &Self::LayoutState,
        _: &Self::PaintState,
        view: &V,
        cx: &ViewContext<V>,
    ) -> Option<RectF> {
        self.child.rect_for_text_range(range_utf16, view, cx)
    }

    fn metadata(&self) -> Option<&dyn Any> {
        Some(&self.metadata)
    }

    fn debug(
        &self,
        _: RectF,
        _: &Self::LayoutState,
        _: &Self::PaintState,
        view: &V,
        cx: &ViewContext<V>,
    ) -> Value {
        json!({
            "type": "Flexible",
            "flex": self.metadata.flex,
            "child": self.child.debug(view, cx)
        })
    }
}<|MERGE_RESOLUTION|>--- conflicted
+++ resolved
@@ -2,12 +2,7 @@
 
 use crate::{
     json::{self, ToJson, Value},
-<<<<<<< HEAD
-    AnyElement, Axis, Element, ElementStateHandle, LayoutContext, PaintContext, SizeConstraint,
-    Vector2FExt, ViewContext,
-=======
     AnyElement, Axis, Element, ElementStateHandle, SizeConstraint, Vector2FExt, ViewContext,
->>>>>>> c3a3543e
 };
 use pathfinder_geometry::{
     rect::RectF,
