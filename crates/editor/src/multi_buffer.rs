--- conflicted
+++ resolved
@@ -1417,16 +1417,10 @@
             return false;
         }
 
-<<<<<<< HEAD
         let snapshot = self.snapshot(cx);
         let position = position.to_offset(&snapshot);
         let scope = snapshot.language_scope_at(position);
         if char_kind(&scope, char) == CharKind::Word {
-=======
-        let language = self.language_at(position.clone(), cx);
-
-        if char_kind(language.as_ref(), char) == CharKind::Word {
->>>>>>> b9495591
             return true;
         }
 
@@ -1931,13 +1925,8 @@
         let mut next_chars = self.chars_at(start).peekable();
         let mut prev_chars = self.reversed_chars_at(start).peekable();
 
-<<<<<<< HEAD
         let scope = self.language_scope_at(start);
         let kind = |c| char_kind(&scope, c);
-=======
-        let language = self.language_at(start);
-        let kind = |c| char_kind(language, c);
->>>>>>> b9495591
         let word_kind = cmp::max(
             prev_chars.peek().copied().map(kind),
             next_chars.peek().copied().map(kind),
