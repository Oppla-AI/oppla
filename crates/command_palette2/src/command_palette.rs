--- conflicted
+++ resolved
@@ -1,26 +1,17 @@
-use collections::{CommandPaletteFilter, HashMap};
-use fuzzy::{StringMatch, StringMatchCandidate};
-use gpui::{
-<<<<<<< HEAD
-    actions, div, prelude::*, Action, AnyElement, AppContext, DismissEvent, Div, EventEmitter,
-    FocusHandle, FocusableView, Keystroke, ParentElement, Render, Styled, View, ViewContext,
-    VisualContext, WeakView,
-=======
-    actions, Action, AppContext, DismissEvent, Div, EventEmitter, FocusHandle, FocusableView,
-    Keystroke, ParentElement, Render, Styled, View, ViewContext, VisualContext, WeakView,
->>>>>>> 75891e83
-};
-use picker::{simple_picker_match, Picker, PickerDelegate};
 use std::{
     cmp::{self, Reverse},
     sync::Arc,
 };
-<<<<<<< HEAD
-
-use ui::{h_stack, v_stack, HighlightedLabel, KeyBinding};
-=======
+
+use collections::{CommandPaletteFilter, HashMap};
+use fuzzy::{StringMatch, StringMatchCandidate};
+use gpui::{
+    actions, Action, AppContext, DismissEvent, Div, EventEmitter, FocusHandle, FocusableView,
+    Keystroke, ParentElement, Render, Styled, View, ViewContext, VisualContext, WeakView,
+};
+use picker::{Picker, PickerDelegate};
+
 use ui::{h_stack, v_stack, HighlightedLabel, KeyBinding, ListItem};
->>>>>>> 75891e83
 use util::{
     channel::{parse_zed_link, ReleaseChannel, RELEASE_CHANNEL},
     ResultExt,
@@ -150,11 +141,8 @@
 }
 
 impl PickerDelegate for CommandPaletteDelegate {
-<<<<<<< HEAD
-=======
     type ListItem = ListItem;
 
->>>>>>> 75891e83
     fn placeholder_text(&self) -> Arc<str> {
         "Execute a command...".into()
     }
@@ -306,26 +294,6 @@
         ix: usize,
         selected: bool,
         cx: &mut ViewContext<Picker<Self>>,
-<<<<<<< HEAD
-    ) -> AnyElement {
-        let Some(r#match) = self.matches.get(ix) else {
-            return div().into_any();
-        };
-        let Some(command) = self.commands.get(r#match.candidate_id) else {
-            return div().into_any();
-        };
-
-        simple_picker_match(selected, cx, |cx| {
-            h_stack()
-                .justify_between()
-                .child(HighlightedLabel::new(
-                    command.name.clone(),
-                    r#match.positions.clone(),
-                ))
-                .children(KeyBinding::for_action(&*command.action, cx))
-                .into_any()
-        })
-=======
     ) -> Option<Self::ListItem> {
         let Some(r#match) = self.matches.get(ix) else {
             return None;
@@ -346,7 +314,6 @@
                     .children(KeyBinding::for_action(&*command.action, cx)),
             ),
         )
->>>>>>> 75891e83
     }
 }
 
